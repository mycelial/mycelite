use std::iter;

const HEADER_SIZE: usize = 16;

pub fn get_diff<'a>(
    new_page: &'a [u8],
    old_page: &'a [u8],
) -> impl Iterator<Item = (usize, &'a [u8])> + 'a {
    let l = new_page.len();
    let o = old_page.len();

    let mut offset = 0;
    let mut offset_end = 0;

    old_page
        .iter()
        .chain(iter::repeat::<&u8>(&0))
        .zip(new_page)
        .enumerate()
        .filter_map(move |(i, values)| {
            if values.0 == values.1 {
                // if this value matches and the previous one did not, we know we just passed the end of one or more
                // values that didn't match. In that case, we note the position by setting `offset_end` to `i`
                if i != 0 && ((i < o && new_page[i - 1] != old_page[i - 1]) || i >= o && new_page[i - 1] != 0) {
                    offset_end = i;
                }
                // if we're HEADER_SIZE past the last section that needs changing, or at the end, we need to return the last blob of changes
                if (offset_end + HEADER_SIZE == i && offset != offset_end)
                    || (i == (l - 1) && offset_end + HEADER_SIZE > i)
                {
                    return Some((offset, &new_page[offset..offset_end]));
                }
            } else {
                // if this value doesn't match but the previous one did, we know we're at the beginning of one or more
                // values that don't match. we note the position by updating `offset` to `i`.
<<<<<<< HEAD
                if i == 0 || ((i < o && new_page[i - 1] == old_page[i - 1]) || i >= o && new_page[i-1] == 0) {
                    if offset_end == 0 || offset_end + HEADER_SIZE < i {
                        offset = i;
                    }
=======
                if (i == 0 || (i < o && new_page[i - 1] == old_page[i - 1])) && (offset_end == 0 || offset_end + HEADER_SIZE < i) {
                    offset = i;
>>>>>>> c6cfc225
                }
                // normally, we add the values that need to be changed as soon as we see a matching value again, but
                // when we're on the last value that doesn't match, we need to have special handing to include it.
                if i == (l - 1) {
                    return Some((offset, &new_page[offset..=i]));
                }
            }
            None
        })
}

#[cfg(test)]
mod tests {
    use super::*;
    use quickcheck::{quickcheck, TestResult};

    #[test]
    fn it_works() {
        let expected: Vec<(usize, &[u8])> = vec![];
        let results = get_diff(&[], &[]);
        assert_eq!(results.collect::<Vec<(usize, &[u8])>>(), expected);
    }

    #[test]
    fn test_it_works_with_actual_data() {
        let old_page: &[u8] = &[
            83, 81, 76, 105, 116, 101, 32, 102, 111, 114, 109, 97, 116, 32, 51, 0, 16, 0, 1, 1, 0,
            64, 32, 32, 0, 0, 0, 4, 0, 0, 0, 2, 0, 0, 0, 0, 0, 0, 0, 0, 0, 0, 0, 1, 0, 0, 0, 4, 0,
            0, 0, 0, 0, 0, 0, 0, 0, 0, 0, 1, 0, 0, 0, 0, 0, 0, 0, 0, 0, 0, 0, 0, 0, 0, 0, 0, 0, 0,
            0, 0, 0, 0, 0, 0, 0, 0, 0, 0, 0, 0, 0, 0, 0, 0, 0, 4, 0, 46, 99, 1, 13, 0, 0, 0, 1, 15,
            201, 0, 15, 201, 0, 0, 0, 0, 0, 0, 0, 0, 0, 0, 0, 0, 0, 0, 0, 0, 0, 0, 0, 0, 0, 0, 0,
            0, 0, 0, 0, 0, 0, 0, 0, 0, 0, 0, 0, 0, 0, 0, 0, 0, 0, 0, 0, 0, 0, 0, 0, 0, 0, 0, 0, 0,
            0, 0, 0, 0, 0, 0, 0, 0, 0, 0, 0, 0, 0, 0, 0, 0, 0, 0, 0, 0, 0, 0, 53, 1, 6, 23, 21, 21,
            1, 79, 116, 97, 98, 108, 101, 116, 101, 115, 116, 116, 101, 115, 116, 2, 67, 82, 69,
            65, 84, 69, 32, 84, 65, 66, 76, 69, 32, 116, 101, 115, 116, 40, 110, 117, 109, 98, 101,
            114, 32, 105, 110, 116, 101, 103, 101, 114, 41,
        ];
        let new_page: &[u8] = &[
            83, 81, 76, 105, 116, 101, 32, 102, 111, 114, 109, 97, 116, 32, 51, 0, 16, 0, 1, 1, 0,
            64, 32, 32, 0, 0, 0, 5, 0, 0, 0, 2, 0, 0, 0, 0, 0, 0, 0, 0, 0, 0, 0, 1, 0, 0, 0, 4, 0,
            0, 0, 0, 0, 0, 0, 0, 0, 0, 0, 1, 0, 0, 0, 0, 0, 0, 0, 0, 0, 0, 0, 0, 0, 0, 0, 0, 0, 0,
            0, 0, 0, 0, 0, 0, 0, 0, 0, 0, 0, 0, 0, 0, 0, 0, 0, 5, 0, 46, 99, 1, 13, 0, 0, 0, 1, 15,
            201, 0, 15, 201, 0, 0, 0, 0, 0, 0, 0, 0, 0, 0, 0, 0, 0, 0, 0, 0, 0, 0, 0, 0, 0, 0, 0,
            0, 0, 0, 0, 0, 0, 0, 0, 0, 0, 0, 0, 0, 0, 0, 0, 0, 0, 0, 0, 0, 0, 0, 0, 0, 0, 0, 0, 0,
            0, 0, 0, 0, 0, 0, 0, 0, 0, 0, 0, 0, 0, 0, 0, 0, 0, 0, 0, 0, 0, 0, 53, 1, 6, 23, 21, 21,
            1, 79, 116, 97, 98, 108, 101, 116, 101, 115, 116, 116, 101, 115, 116, 2, 67, 82, 69,
            65, 84, 69, 32, 84, 65, 66, 76, 69, 32, 116, 101, 115, 116, 40, 110, 117, 109, 98, 101,
            114, 32, 105, 110, 116, 101, 103, 101, 114, 41,
        ];
        let results = get_diff(new_page, old_page);
        let expected: Vec<(usize, &[u8])> = vec![(27, &[5]), (95, &[5])];
        assert_eq!(results.collect::<Vec<(usize, &[u8])>>(), expected);
    }

    #[test]
    fn test_it_works_with_small_gap_between_changed_values() {
        let old_page: &[u8] = &[
            0, 1, 2, 3, 4, 5, 6, 7, 8, 9, 10, 11, 12, 13, 14, 15, 16, 17, 18, 19, 20,
        ];
        let new_page: &[u8] = &[
            0, 1, 20, 3, 4, 5, 6, 7, 8, 9, 10, 11, 12, 13, 14, 15, 16, 17, 18, 190, 20,
        ];
        let results = get_diff(new_page, old_page);
        let expected: Vec<(usize, &[u8])> = vec![(
            2,
            &[
                20, 3, 4, 5, 6, 7, 8, 9, 10, 11, 12, 13, 14, 15, 16, 17, 18, 190,
            ],
        )];

        assert_eq!(results.collect::<Vec<(usize, &[u8])>>(), expected);
    }
    #[test]
    fn test_it_works_with_big_gap_between_changed_values() {
        let old_page: &[u8] = &[
            0, 1, 2, 3, 4, 5, 6, 7, 8, 9, 10, 11, 12, 13, 14, 15, 16, 17, 18, 19, 20,
        ];
        let new_page: &[u8] = &[
            0, 1, 20, 3, 4, 5, 6, 7, 8, 9, 10, 11, 12, 13, 14, 15, 16, 17, 18, 19, 200,
        ];

        let results = get_diff(new_page, old_page);
        let expected: Vec<(usize, &[u8])> = vec![(2, &[20]), (20, &[200])];

        assert_eq!(results.collect::<Vec<(usize, &[u8])>>(), expected);
    }

    #[test]
    fn test_it_works_with_values_at_end_changed() {
        let old_page: &[u8] = &[0, 0, 0, 0, 0, 0, 0, 0, 0, 0, 0, 0];
        let new_page: &[u8] = &[0, 0, 0, 0, 0, 0, 0, 0, 0, 0, 0, 1];

        let results = get_diff(new_page, old_page);
        let expected: Vec<(usize, &[u8])> = vec![(11, &[1])];

        assert_eq!(results.collect::<Vec<(usize, &[u8])>>(), expected);
    }

    #[test]
    fn test_it_works_with_empty_old_page() {
        let old_page: &[u8] = &[];
        let new_page: &[u8] = &[0, 0, 0, 1, 1, 1, 0, 1, 0, 0, 0];

        let results = get_diff(new_page, old_page);
        let expected: Vec<(usize, &[u8])> = vec![(3, &[1, 1, 1, 0, 1])];

        assert_eq!(results.collect::<Vec<(usize, &[u8])>>(), expected);
    }

    quickcheck! {
        fn prop_get_diff_when_pages_exist(new: Vec<u8>, old: Vec<u8>) -> TestResult {
            if new.len() != old.len() {
                return TestResult::discard();
            }
            let diff = get_diff(&new, &old);
            let mut brand_new = old.clone();

            for (offset, bytes) in diff {
                for (i, val) in bytes.iter().enumerate() {
                    brand_new[offset + i] = *val;
                }
            }
            TestResult::from_bool(new == brand_new)
        }

        fn prop_get_diff_when_old_page_not_exists(new: Vec<u8>) -> TestResult {
            let old: Vec<u8> = vec![];
            let diff = get_diff(&new, &old);
            let mut brand_new = vec![0; new.len()];
            for (offset, bytes) in diff {
                for (i, val) in bytes.iter().enumerate() {
                    brand_new[offset + i] = *val;
                }
            }
            TestResult::from_bool(new == brand_new)
        }
    }
}<|MERGE_RESOLUTION|>--- conflicted
+++ resolved
@@ -33,15 +33,10 @@
             } else {
                 // if this value doesn't match but the previous one did, we know we're at the beginning of one or more
                 // values that don't match. we note the position by updating `offset` to `i`.
-<<<<<<< HEAD
                 if i == 0 || ((i < o && new_page[i - 1] == old_page[i - 1]) || i >= o && new_page[i-1] == 0) {
                     if offset_end == 0 || offset_end + HEADER_SIZE < i {
                         offset = i;
                     }
-=======
-                if (i == 0 || (i < o && new_page[i - 1] == old_page[i - 1])) && (offset_end == 0 || offset_end + HEADER_SIZE < i) {
-                    offset = i;
->>>>>>> c6cfc225
                 }
                 // normally, we add the values that need to be changed as soon as we see a matching value again, but
                 // when we're on the last value that doesn't match, we need to have special handing to include it.
